use std::{
    fs::OpenOptions,
    io::{Read, Write},
    net::{Ipv6Addr, SocketAddr, SocketAddrV6},
    sync::{mpsc, Arc, Mutex},
    thread,
    vec::IntoIter,
};

use crate::{
    config::Config,
    error::CustomError,
    logger::Logger,
    messages::{
        headers::Headers,
        inv::{Inventory, InventoryType},
    },
    peer::{Peer, PeerAction, PeerResponse},
};

pub struct Node {
    pub address: SocketAddrV6,
    pub services: u64,
    pub version: i32,
    logger_sender: mpsc::Sender<String>,
    peers_sender: mpsc::Sender<PeerAction>,
    peers_receiver: Arc<Mutex<mpsc::Receiver<PeerAction>>>,
    peers_response_sender: mpsc::Sender<PeerResponse>,
    peers: Vec<Peer>,
    pub event_loop_thread: Option<thread::JoinHandle<Result<(), CustomError>>>,
}

impl Node {
    pub fn new(config: &Config, logger: &Logger) -> Result<Self, CustomError> {
        let logger_sender = logger.get_sender();

        let (peers_sender, receiver) = mpsc::channel();
        let peers_receiver = Arc::new(Mutex::new(receiver));
        let (peers_response_sender, peers_response_receiver) = mpsc::channel();

        let peers_sender_clone = peers_sender.clone();
        let mut file = OpenOptions::new()
            .read(true)
            .write(true)
            .create(true)
            .append(true)
            .open("store/headers.txt")?;

        let mut saved_headers_buffer = vec![];
        file.read_to_end(&mut saved_headers_buffer)
            .map_err(|_| CustomError::CannotReadFromFile)?;

        let mut headers = match Headers::parse_headers(saved_headers_buffer) {
            Ok(headers) => headers,
            Err(_) => vec![],
        };

<<<<<<< HEAD
        let last_header = headers.last().map(|header| header.hash());

=======
<<<<<<< HEAD
        let last_header = match headers.last() {
            Some(header) => Some(header.hash()),
            None => None,
        };
>>>>>>> e3da4d7a
        peers_sender_clone
            .send(PeerAction::GetHeaders(last_header))
            .unwrap();
=======
        let last_header = headers.last().map(|header| header.hash());

        peers_sender_clone.send(PeerAction::GetHeaders(last_header))?;
>>>>>>> 7d77617... reemplazo de unwraps

        // thread que escucha los mensajes de los peers
        let thread = thread::spawn(move || -> Result<(), CustomError> {
            loop {
                while let Ok(message) = peers_response_receiver.recv() {
                    match message {
                        PeerResponse::Block((block_hash, block)) => {
                            let mut filename = String::with_capacity(2 * block_hash.len());
                            for byte in block_hash {
                                filename.push_str(format!("{:02X}", byte).as_str());
                            }
                            let mut file = OpenOptions::new()
                                .read(true)
                                .write(true)
                                .create(true)
                                .open(format!("store/blocks/{}.txt", filename))?;

                            file.write_all(&block)
                                .map_err(|_| CustomError::CannotWriteInFile)?;
                        }
                        PeerResponse::NewHeaders(mut new_headers) => {
                            let mut file = OpenOptions::new()
                                .read(true)
                                .write(true)
                                .create(true)
                                .append(true)
                                .open("store/headers.txt")?;

                            file.write_all(&new_headers.serialize_headers())
                                .map_err(|_| CustomError::CannotWriteInFile)?;

                            let new_headers_count = new_headers.headers.len();
                            new_headers
                                .headers
                                .iter()
                                .filter(|header| header.timestamp > 1683514800)
                                .collect::<Vec<_>>()
                                .chunks(5)
                                .for_each(|headers| {
                                    let inventory = headers
                                        .iter()
                                        .map(|header| {
                                            Inventory::new(InventoryType::GetBlock, header.hash())
                                        })
                                        .collect();
                                    peers_sender_clone
                                        .send(PeerAction::GetData(inventory))
                                        .unwrap();
                                });
                            headers.append(&mut new_headers.headers);
                            println!(
                                "Hay {} headers (nuevos {})",
                                headers.len(),
                                new_headers_count
                            );
                        }
                        PeerResponse::GetHeadersError => {
                            let last_header = headers.last().map(|header| header.hash());
                            peers_sender_clone.send(PeerAction::GetHeaders(last_header))?;
                        }
<<<<<<< HEAD
                        let mut file = OpenOptions::new()
                            .read(true)
                            .write(true)
                            .create(true)
                            .open(format!("store/blocks/{}.txt", filename))
                            .unwrap();

                        file.write_all(&block).unwrap();
                    }
                    PeerResponse::NewHeaders(mut new_headers) => {
                        let mut file = OpenOptions::new()
                            .read(true)
                            .write(true)
                            .create(true)
                            .append(true)
                            .open("store/headers.txt")
                            .unwrap();

                        file.write_all(&new_headers.serialize_headers()).unwrap();

                        let new_headers_count = new_headers.headers.len();
                        new_headers
                            .headers
                            .iter()
                            .filter(|header| header.timestamp > 1683514800)
                            .collect::<Vec<_>>()
                            .chunks(5)
                            .for_each(|headers| {
                                let inventory = headers
                                    .iter()
                                    .map(|header| {
                                        Inventory::new(InventoryType::GetBlock, header.hash())
                                    })
                                    .collect();
                                peers_sender_clone
                                    .send(PeerAction::GetData(inventory))
                                    .unwrap();
                            });
                        headers.append(&mut new_headers.headers);
                        println!(
                            "Hay {} headers (nuevos {})",
                            headers.len(),
                            new_headers_count
                        );
                    }
                    PeerResponse::GetHeadersError => {
                        let last_header = headers.last().map(|header| header.hash());
                        peers_sender_clone
                            .send(PeerAction::GetHeaders(last_header))
                            .unwrap();
                    }

                    _ => {}
=======

                        _ => {}
                    }
>>>>>>> 7d77617... reemplazo de unwraps
                }
            }
        });
        Ok(Self {
            address: SocketAddrV6::new(Ipv6Addr::new(0, 0, 0, 0, 0, 0, 0, 0), config.port, 0, 0),
            services: 0x00,
            version: config.protocol_version,
            logger_sender,
            peers_sender,
            peers_receiver,
            peers_response_sender,
            peers: vec![],
            event_loop_thread: Some(thread),
        })
    }

    pub fn connect(&mut self, addresses: IntoIter<SocketAddr>) -> Result<(), CustomError> {
        self.logger_sender
            .send(format!("Handshaking with {} nodes", addresses.len()))?;

        let mut num_of_threads = 10;
        for address in addresses {
            if num_of_threads == 0 {
                break;
            }

            let peer = Peer::new(
                address,
                self.address,
                self.services,
                self.version,
                self.peers_receiver.clone(),
                self.logger_sender.clone(),
                self.peers_response_sender.clone(),
            )?;
            self.peers.push(peer);

            num_of_threads -= 1;
        }
        Ok(())

        // verificar que tengas todos los headers
    }

    pub fn execute(&self, peer_message: PeerAction) -> Result<(), CustomError> {
        self.peers_sender.send(peer_message)?;
        Ok(())
    }
}

impl Drop for Node {
    fn drop(&mut self) {
        // for _ in &mut self.peers {
        //     self.peers_sender.send(PeerAction::Terminate).unwrap();
        // }

        self.logger_sender
            .send("Shutting down all workers.".to_string())
            .unwrap();

        for worker in &mut self.peers {
            if let Some(thread) = worker.node_listener_thread.take() {
                thread.join().unwrap();
            }
            if let Some(thread) = worker.stream_listener_thread.take() {
                thread.join().unwrap();
            }
        }
        self.event_loop_thread.take().unwrap().join().unwrap();
    }
}<|MERGE_RESOLUTION|>--- conflicted
+++ resolved
@@ -47,32 +47,16 @@
             .open("store/headers.txt")?;
 
         let mut saved_headers_buffer = vec![];
-        file.read_to_end(&mut saved_headers_buffer)
-            .map_err(|_| CustomError::CannotReadFromFile)?;
+        file.read_to_end(&mut saved_headers_buffer)?;
 
         let mut headers = match Headers::parse_headers(saved_headers_buffer) {
             Ok(headers) => headers,
             Err(_) => vec![],
         };
 
-<<<<<<< HEAD
-        let last_header = headers.last().map(|header| header.hash());
-
-=======
-<<<<<<< HEAD
-        let last_header = match headers.last() {
-            Some(header) => Some(header.hash()),
-            None => None,
-        };
->>>>>>> e3da4d7a
-        peers_sender_clone
-            .send(PeerAction::GetHeaders(last_header))
-            .unwrap();
-=======
         let last_header = headers.last().map(|header| header.hash());
 
         peers_sender_clone.send(PeerAction::GetHeaders(last_header))?;
->>>>>>> 7d77617... reemplazo de unwraps
 
         // thread que escucha los mensajes de los peers
         let thread = thread::spawn(move || -> Result<(), CustomError> {
@@ -84,14 +68,14 @@
                             for byte in block_hash {
                                 filename.push_str(format!("{:02X}", byte).as_str());
                             }
+
                             let mut file = OpenOptions::new()
                                 .read(true)
                                 .write(true)
                                 .create(true)
                                 .open(format!("store/blocks/{}.txt", filename))?;
 
-                            file.write_all(&block)
-                                .map_err(|_| CustomError::CannotWriteInFile)?;
+                            file.write_all(&block)?;
                         }
                         PeerResponse::NewHeaders(mut new_headers) => {
                             let mut file = OpenOptions::new()
@@ -101,8 +85,7 @@
                                 .append(true)
                                 .open("store/headers.txt")?;
 
-                            file.write_all(&new_headers.serialize_headers())
-                                .map_err(|_| CustomError::CannotWriteInFile)?;
+                            file.write_all(&new_headers.serialize_headers())?;
 
                             let new_headers_count = new_headers.headers.len();
                             new_headers
@@ -133,65 +116,9 @@
                             let last_header = headers.last().map(|header| header.hash());
                             peers_sender_clone.send(PeerAction::GetHeaders(last_header))?;
                         }
-<<<<<<< HEAD
-                        let mut file = OpenOptions::new()
-                            .read(true)
-                            .write(true)
-                            .create(true)
-                            .open(format!("store/blocks/{}.txt", filename))
-                            .unwrap();
-
-                        file.write_all(&block).unwrap();
-                    }
-                    PeerResponse::NewHeaders(mut new_headers) => {
-                        let mut file = OpenOptions::new()
-                            .read(true)
-                            .write(true)
-                            .create(true)
-                            .append(true)
-                            .open("store/headers.txt")
-                            .unwrap();
-
-                        file.write_all(&new_headers.serialize_headers()).unwrap();
-
-                        let new_headers_count = new_headers.headers.len();
-                        new_headers
-                            .headers
-                            .iter()
-                            .filter(|header| header.timestamp > 1683514800)
-                            .collect::<Vec<_>>()
-                            .chunks(5)
-                            .for_each(|headers| {
-                                let inventory = headers
-                                    .iter()
-                                    .map(|header| {
-                                        Inventory::new(InventoryType::GetBlock, header.hash())
-                                    })
-                                    .collect();
-                                peers_sender_clone
-                                    .send(PeerAction::GetData(inventory))
-                                    .unwrap();
-                            });
-                        headers.append(&mut new_headers.headers);
-                        println!(
-                            "Hay {} headers (nuevos {})",
-                            headers.len(),
-                            new_headers_count
-                        );
-                    }
-                    PeerResponse::GetHeadersError => {
-                        let last_header = headers.last().map(|header| header.hash());
-                        peers_sender_clone
-                            .send(PeerAction::GetHeaders(last_header))
-                            .unwrap();
-                    }
-
-                    _ => {}
-=======
 
                         _ => {}
                     }
->>>>>>> 7d77617... reemplazo de unwraps
                 }
             }
         });
